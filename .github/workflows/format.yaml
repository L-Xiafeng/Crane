name: Clang Format Check

on:
  pull_request:
    branches:
      - master

jobs:
  format:
    if: github.event_name == 'pull_request' && github.event.pull_request.draft == false
    runs-on: ubuntu-latest

    steps:
      - name: Checkout repository
        uses: actions/checkout@v4
        with:
          fetch-depth: 0
          token: ${{ secrets.GITHUB_TOKEN }}

      - name: Switch to current branch
<<<<<<< HEAD
        if: github.event.pull_request.head.repo.fork == false
=======
        if: github.event.pull_request.head.repo.full_name == github.repository
>>>>>>> fb0cbd5a
        run: |
          echo "Switching to branch: ${GITHUB_HEAD_REF}"
          git checkout "${GITHUB_HEAD_REF}"

      - name: Set up Git identity
        run: |
          git config --global user.name "github-actions[bot]"
          git config --global user.email "github-actions[bot]@users.noreply.github.com"
      - name: Install latest Clang-Format
        run: |
          sudo apt-get install -y wget lsb-release
          sudo wget -O /tmp/llvm.sh https://apt.llvm.org/llvm.sh
          sudo bash /tmp/llvm.sh 20
          sudo apt update
          sudo apt-get install clang-format-20

      - name: Run clang-format and apply changes
        run: |
          git diff --name-only origin/master...HEAD | while read -r file; do
            if [[ "$file" == *.cpp || "$file" == *.h ]]; then
              clang-format-20 -i --style=file "$file"
            fi
          done

      - name: Generate diff
        run: |
          if ! git diff --quiet; then
            git diff  > format.patch
            echo "FORMATED=true" >> $GITHUB_ENV
          else
            echo "No formatting changes were necessary."
          fi

      - name: Commit formatting changes
<<<<<<< HEAD
        if: github.event.pull_request.head.repo.fork == false && env.FORMATED == 'true'
=======
        if: github.event.pull_request.head.repo.full_name == github.repository && env.FORMATED == 'true'
>>>>>>> fb0cbd5a
        run: |
          git add .
          git commit -m "style: auto format with clang-format."
          git push
          echo "Commit format."

      - name: Upload diff
<<<<<<< HEAD
        if: github.event.pull_request.head.repo.fork == true && env.FORMATED == 'true'
=======
        if: github.event.pull_request.head.repo.full_name != github.repository && env.FORMATED == 'true'
>>>>>>> fb0cbd5a
        uses: actions/upload-artifact@v4
        with:
          name: format-diff
          path: format.patch<|MERGE_RESOLUTION|>--- conflicted
+++ resolved
@@ -18,11 +18,7 @@
           token: ${{ secrets.GITHUB_TOKEN }}
 
       - name: Switch to current branch
-<<<<<<< HEAD
-        if: github.event.pull_request.head.repo.fork == false
-=======
         if: github.event.pull_request.head.repo.full_name == github.repository
->>>>>>> fb0cbd5a
         run: |
           echo "Switching to branch: ${GITHUB_HEAD_REF}"
           git checkout "${GITHUB_HEAD_REF}"
@@ -57,11 +53,8 @@
           fi
 
       - name: Commit formatting changes
-<<<<<<< HEAD
-        if: github.event.pull_request.head.repo.fork == false && env.FORMATED == 'true'
-=======
+
         if: github.event.pull_request.head.repo.full_name == github.repository && env.FORMATED == 'true'
->>>>>>> fb0cbd5a
         run: |
           git add .
           git commit -m "style: auto format with clang-format."
@@ -69,11 +62,7 @@
           echo "Commit format."
 
       - name: Upload diff
-<<<<<<< HEAD
-        if: github.event.pull_request.head.repo.fork == true && env.FORMATED == 'true'
-=======
         if: github.event.pull_request.head.repo.full_name != github.repository && env.FORMATED == 'true'
->>>>>>> fb0cbd5a
         uses: actions/upload-artifact@v4
         with:
           name: format-diff
